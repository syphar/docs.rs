--- conflicted
+++ resolved
@@ -6,6 +6,7 @@
 };
 use crate::docbuilder::{crates::crates_from_path, Limits};
 use crate::error::Result;
+use crate::index::api::ReleaseData;
 use crate::repositories::RepositoryStatsUpdater;
 use crate::storage::{rustdoc_archive_path, source_archive_path};
 use crate::utils::{
@@ -399,38 +400,35 @@
                 // Fetch this before we enter the sandbox, so networking isn't blocked.
                 build.fetch_build_std_dependencies(&targets)?;
 
-<<<<<<< HEAD
-                    let release_data = match self
-                        .index
-                        .api()
-                        .get_release_data(name, version)
-                        .context("error fetching release data from crates.io")
+                let release_data = match self
+                    .index
+                    .api()
+                    .get_release_data(name, version)
+                    .context("error fetching release data from crates.io")
+                {
+                    Ok(data) => data,
+                    Err(err) => {
+                        warn!("{:#?}", err);
+                        ReleaseData::default()
+                    }
+                };
+
+                if let Some(ref published_by) = release_data.published_by {
+                    info!(
+                        host_target_dir=?build.host_target_dir(),
+                        published_by_id=published_by.id,
+                        published_by_login=published_by.login,
+                        "restoring artifact cache",
+                    );
+                    if let Err(err) = self
+                        .artifact_cache
+                        .restore_to(&published_by.id.to_string(), build.host_target_dir())
                     {
-                        Ok(data) => data,
-                        Err(err) => {
-                            warn!("{:#?}", err);
-                            ReleaseData::default()
-                        }
-                    };
-
-                    if let Some(ref published_by) = release_data.published_by {
-                        info!(
-                            host_target_dir=?build.host_target_dir(),
-                            published_by_id=published_by.id,
-                            published_by_login=published_by.login,
-                            "restoring artifact cache",
-                        );
-                        if let Err(err) = self
-                            .artifact_cache
-                            .restore_to(&published_by.id.to_string(), build.host_target_dir())
-                        {
-                            warn!(?err, "could not restore artifact cache");
-                        }
-                    }
-
-=======
+                        warn!(?err, "could not restore artifact cache");
+                    }
+                }
+
                 (|| -> Result<bool> {
->>>>>>> 4b18bfe6
                     let mut has_docs = false;
                     let mut successful_targets = Vec::new();
 
